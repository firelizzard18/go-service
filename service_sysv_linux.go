// Copyright 2015 Daniel Theophanes.
// Use of this source code is governed by a zlib-style
// license that can be found in the LICENSE file.

package service

import (
	"errors"
	"fmt"
	"os"
	"os/signal"
	"syscall"
	"text/template"
	"time"
)

type sysv struct {
	i Interface
	*Config
}

func newSystemVService(i Interface, c *Config) (Service, error) {
	s := &sysv{
		i:      i,
		Config: c,
	}

	return s, nil
}

func isDebianSysv() bool {
	if _, err := os.Stat("/lib/lsb/init-functions"); err != nil {
		return false
	}
	if _, err := os.Stat("/sbin/start-stop-daemon"); err != nil {
		return false
	}
	return true
}

func isRedhatSysv() bool {
	if _, err := os.Stat("/etc/rc.d/init.d/functions"); err != nil {
		return false
	}
	return true
}

func (s *sysv) String() string {
	if len(s.DisplayName) > 0 {
		return s.DisplayName
	}
	return s.Name
}

var errNoUserServiceSystemV = errors.New("User services are not supported on SystemV.")

func (s *sysv) configPath() (cp string, err error) {
	if s.Option.bool(optionUserService, optionUserServiceDefault) {
		err = errNoUserServiceSystemV
		return
	}
	cp = "/etc/init.d/" + s.Config.Name
	return
}

func (s *sysv) template() (*template.Template, error) {
	script := sysvScript
	if isDebianSysv() {
		script = sysvDebianScript
	} else if isRedhatSysv() {
		script = sysvRedhatScript
	} else {
		return nil, errors.New("Not supported system")
	}
	return template.Must(template.New("").Funcs(tf).Parse(script)), nil
}

func (s *sysv) Install() error {
	confPath, err := s.configPath()
	if err != nil {
		return err
	}
	_, err = os.Stat(confPath)
	if err == nil {
		return fmt.Errorf("Init already exists: %s", confPath)
	}

	f, err := os.Create(confPath)
	if err != nil {
		return err
	}
	defer f.Close()

	path, err := s.execPath()
	if err != nil {
		return err
	}

	var to = &struct {
		*Config
		Path string
	}{
		s.Config,
		path,
	}

	template, err := s.template()
	if err != nil {
		return err
	}
	err = template.Execute(f, to)
	if err != nil {
		return err
	}

	if err = os.Chmod(confPath, 0755); err != nil {
		return err
	}
	for _, i := range [...]string{"2", "3", "4", "5"} {
		if err = os.Symlink(confPath, "/etc/rc"+i+".d/S50"+s.Name); err != nil {
			continue
		}
	}
	for _, i := range [...]string{"0", "1", "6"} {
		if err = os.Symlink(confPath, "/etc/rc"+i+".d/K02"+s.Name); err != nil {
			continue
		}
	}

	return nil
}

func (s *sysv) Uninstall() error {
	cp, err := s.configPath()
	if err != nil {
		return err
	}
	if err := os.Remove(cp); err != nil {
		return err
	}
	return nil
}

func (s *sysv) Logger(errs chan<- error) (Logger, error) {
	if system.Interactive() {
		return ConsoleLogger, nil
	}
	return s.SystemLogger(errs)
}
func (s *sysv) SystemLogger(errs chan<- error) (Logger, error) {
	return newSysLogger(s.Name, errs)
}

func (s *sysv) Run() (err error) {
	err = s.i.Start(s)
	if err != nil {
		return err
	}

	s.Option.funcSingle(optionRunWait, func() {
		var sigChan = make(chan os.Signal, 3)
		signal.Notify(sigChan, syscall.SIGTERM, os.Interrupt)
		<-sigChan
	})()

	return s.i.Stop(s)
}

func (s *sysv) Start() error {
	return run("service", s.Name, "start")
}

func (s *sysv) Stop() error {
	return run("service", s.Name, "stop")
}

func (s *sysv) Status() error {
	return checkStatus("service", []string{s.Name, "status"}, "is running", "unrecognized service")
}

func (s *sysv) Restart() error {
	err := s.Stop()
	if err != nil {
		return err
	}
	time.Sleep(50 * time.Millisecond)
	return s.Start()
}

const sysvScript = `#!/bin/sh
# For RedHat and cousins:
# chkconfig: - 99 01
# description: {{.Description}}
# processname: {{.Path}}

### BEGIN INIT INFO
# Provides:          {{.Path}}
# Required-Start:    $local_fs $remote_fs $network $syslog
# Required-Stop:     $local_fs $remote_fs $network $syslog
# Default-Start:     2 3 4 5
# Default-Stop:      0 1 6
# Short-Description: {{.DisplayName}}
# Description:       {{.Description}}
### END INIT INFO

cmd="{{.Path}}{{range .Arguments}} {{.|cmd}}{{end}}"

<<<<<<< HEAD
name=$(basename $(readlink -f $0))
=======
name="{{.Name}}"
>>>>>>> 0c8eb6d8
pid_file="/var/run/$name.pid"
stdout_log="/var/log/$name.log"
stderr_log="/var/log/$name.err"

[ -e /etc/sysconfig/$name ] && . /etc/sysconfig/$name

get_pid() {
    cat "$pid_file"
}

is_running() {
    [ -f "$pid_file" ] && ps $(get_pid) > /dev/null 2>&1
}

case "$1" in
    start)
        if is_running; then
            echo "Already started"
        else
            echo "Starting $name"
            {{if .WorkingDirectory}}cd '{{.WorkingDirectory}}'{{end}}
            $cmd >> "$stdout_log" 2>> "$stderr_log" &
            echo $! > "$pid_file"
            if ! is_running; then
                echo "Unable to start, see $stdout_log and $stderr_log"
                exit 1
            fi
        fi
    ;;
    stop)
        if is_running; then
            echo -n "Stopping $name.."
            kill $(get_pid)
            for i in {1..10}
            do
                if ! is_running; then
                    break
                fi
                echo -n "."
                sleep 1
            done
            echo
            if is_running; then
                echo "Not stopped; may still be shutting down or shutdown may have failed"
                exit 1
            else
                echo "Stopped"
                if [ -f "$pid_file" ]; then
                    rm "$pid_file"
                fi
            fi
        else
            echo "Not running"
        fi
    ;;
    restart)
        $0 stop
        if is_running; then
            echo "Unable to stop, will not attempt to start"
            exit 1
        fi
        $0 start
    ;;
    status)
        if is_running; then
            echo "Running"
        else
            echo "Stopped"
            exit 1
        fi
    ;;
    *)
    echo "Usage: $0 {start|stop|restart|status}"
    exit 1
    ;;
esac
exit 0
`

const sysvDebianScript = `#! /bin/bash

### BEGIN INIT INFO
# Provides:          {{.Path}}
# Required-Start:    $local_fs $remote_fs $network $syslog
# Required-Stop:     $local_fs $remote_fs $network $syslog
# Default-Start:     2 3 4 5
# Default-Stop:      0 1 6
# Short-Description: {{.DisplayName}}
# Description:       {{.Description}}
### END INIT INFO

DESC="{{.Description}}"
USER="{{.UserName}}"
NAME="{{.Name}}"
PIDFILE="/var/run/$NAME.pid"

# Read configuration variable file if it is present
[ -r /etc/default/$NAME ] && . /etc/default/$NAME

# Define LSB log_* functions.
. /lib/lsb/init-functions

## Check to see if we are running as root first.
if [ "$(id -u)" != "0" ]; then
    echo "This script must be run as root"
    exit 1
fi

do_start() {
  start-stop-daemon --start \
    {{if .ChRoot}}--chroot {{.ChRoot|cmd}}{{end}} \
    {{if .WorkingDirectory}}--chdir {{.WorkingDirectory|cmd}}{{end}} \
    {{if .UserName}} --chuid {{.UserName|cmd}}{{end}} \
    --pidfile "$PIDFILE" \
    --background \
    --make-pidfile \
    --exec {{.Path}} -- {{range .Arguments}} {{.|cmd}}{{end}}
}

do_stop() {
  start-stop-daemon --stop \
    {{if .UserName}} --chuid {{.UserName|cmd}}{{end}} \
    --pidfile "$PIDFILE" \
    --quiet
}

case "$1" in
  start)
    log_daemon_msg "Starting $DESC"
    do_start
    log_end_msg $?
    ;;
  stop)
    log_daemon_msg "Stopping $DESC"
    do_stop
    log_end_msg $?
    ;;
  restart)
    $0 stop
    $0 start
    ;;
  status)
    status_of_proc -p "$PIDFILE" "$DAEMON" "$DESC"
    ;;
  *)
    echo "Usage: sudo service $0 {start|stop|restart|status}" >&2
    exit 1
    ;;
esac

exit 0
`

const sysvRedhatScript = `#!/bin/sh
# For RedHat and cousins:
# chkconfig: - 99 01
# description: {{.Description}}
# processname: {{.Path}}
 
# Source function library.
. /etc/rc.d/init.d/functions

name="{{.Name}}"
desc="{{.Description}}"
user="{{.UserName}}"
cmd={{.Path}}
args="{{range .Arguments}} {{.|cmd}}{{end}}"
lockfile=/var/lock/subsys/$name
pidfile=/var/run/$name.pid

# Source networking configuration.
[ -r /etc/sysconfig/$name ] && . /etc/sysconfig/$name
 
start() {
    echo -n $"Starting $desc: "
    daemon \
        {{if .UserName}}--user=$user{{end}} \
        {{if .WorkingDirectory}}--chdir={{.WorkingDirectory|cmd}}{{end}} \
        "$cmd $args </dev/null >/dev/null 2>/dev/null & echo \$! > $pidfile"
    retval=$?
    [ $retval -eq 0 ] && touch $lockfile
    echo
    return $retval
}
 
stop() {
    echo -n $"Stopping $desc: "
    killproc -p $pidfile $cmd -TERM
    retval=$?
    [ $retval -eq 0 ] && rm -f $lockfile
    rm -f $pidfile
    echo
    return $retval
}
 
restart() {
    stop
    start
}
 
reload() {
    echo -n $"Reloading $desc: "
    killproc -p $pidfile $cmd -HUP
    RETVAL=$?
    echo
}
 
force_reload() {
    restart
}
 
rh_status() {
    status -p $pidfile $cmd
}
 
rh_status_q() {
    rh_status >/dev/null 2>&1
}
 
case "$1" in
    start)
        rh_status_q && exit 0
        $1
        ;;
    stop)
        rh_status_q || exit 0
        $1
        ;;
    restart)
        $1
        ;;
    reload)
        rh_status_q || exit 7
        $1
        ;;
    force-reload)
        force_reload
        ;;
    status)
        rh_status
        ;;
    condrestart|try-restart)
        rh_status_q || exit 0
        ;;
    *)
        echo $"Usage: $0 {start|stop|status|restart|condrestart|try-restart|reload|force-reload}"
        exit 2
esac
`<|MERGE_RESOLUTION|>--- conflicted
+++ resolved
@@ -70,7 +70,8 @@
 	} else if isRedhatSysv() {
 		script = sysvRedhatScript
 	} else {
-		return nil, errors.New("Not supported system")
+        script = sysvScript
+		//return nil, errors.New("Not supported system")
 	}
 	return template.Must(template.New("").Funcs(tf).Parse(script)), nil
 }
@@ -205,11 +206,7 @@
 
 cmd="{{.Path}}{{range .Arguments}} {{.|cmd}}{{end}}"
 
-<<<<<<< HEAD
-name=$(basename $(readlink -f $0))
-=======
 name="{{.Name}}"
->>>>>>> 0c8eb6d8
 pid_file="/var/run/$name.pid"
 stdout_log="/var/log/$name.log"
 stderr_log="/var/log/$name.err"
