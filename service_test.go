--- conflicted
+++ resolved
@@ -5,20 +5,6 @@
 package service
 
 import (
-<<<<<<< HEAD
-	"testing"
-	"time"
-
-	"github.com/kardianos/service"
-)
-
-func TestRunInterrupt(t *testing.T) {
-	p := &program{}
-	sc := &service.Config{
-		Name: "go_service_test",
-	}
-	s, err := service.New(p, sc)
-=======
 	"log"
 	"os"
 	"runtime"
@@ -54,29 +40,10 @@
 func TestInstallRunRestartStopRemove(t *testing.T) {
 	p := &program{}
 	s, err := New(p, sc)
->>>>>>> 0c8eb6d8
 	if err != nil {
 		t.Fatalf("New err: %s", err)
 	}
 
-<<<<<<< HEAD
-	go func() {
-		<-time.After(1 * time.Second)
-		interruptProcess(t)
-	}()
-
-	go func() {
-		for i := 0; i < 25 && p.numStopped == 0; i++ {
-			<-time.After(200 * time.Millisecond)
-		}
-		if p.numStopped == 0 {
-			t.Fatal("Run() hasn't been stopped")
-		}
-	}()
-
-	if err = s.Run(); err != nil {
-		t.Fatalf("Run() err: %s", err)
-=======
 	err = s.Status()
 	if err != ErrServiceIsNotInstalled {
 		t.Fatal("status", err)
@@ -128,13 +95,10 @@
 	err = s.Run()
 	if err != nil {
 		log.Fatal(err)
->>>>>>> 0c8eb6d8
 	}
 }
 
-type program struct {
-	numStopped int
-}
+type program struct{}
 
 func (p *program) Start(s Service) error {
 	go p.run()
@@ -143,11 +107,6 @@
 func (p *program) run() {
 	// Do work here
 }
-<<<<<<< HEAD
-func (p *program) Stop(s service.Service) error {
-	p.numStopped++
-=======
 func (p *program) Stop(s Service) error {
->>>>>>> 0c8eb6d8
 	return nil
 }